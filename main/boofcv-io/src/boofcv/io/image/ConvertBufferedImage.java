--- conflicted
+++ resolved
@@ -128,20 +128,13 @@
 
 			InterleavedU8 ret = new InterleavedU8();
 
-			ret.subImage = true;
 			ret.width = img.getWidth();
 			ret.height = img.getHeight();
 			ret.startIndex = raster.getDataOffset(0)-raster.getPixelStride()+1;
-<<<<<<< HEAD
 			ret.imageType.numBands = raster.getNumBands();
 			ret.numBands = raster.getNumBands();
 			ret.stride = raster.getScanlineStride();
-=======
->>>>>>> fc803db8
 			ret.data = raster.getDataStorage();
-			ret.setNumBands(raster.getNumBands()); // this function changes a few things, undo that
-			ret.numBands = raster.getNumBands();
-			ret.stride = raster.getScanlineStride();
 			ret.subImage = ret.startIndex != 0;
 
 			return ret;
