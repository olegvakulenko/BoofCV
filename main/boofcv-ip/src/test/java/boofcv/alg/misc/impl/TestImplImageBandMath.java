--- conflicted
+++ resolved
@@ -306,24 +306,6 @@
 		for( int i = 0; i < height; i++ ) {
 			for( int j = 0; j < width; j++ ) {
 				double found = r.get(j,i).doubleValue();
-<<<<<<< HEAD
-					for (int b = firstBand; b <= lastBand; b++) {
-						values[b - firstBand] = testImages[b].get(j, i).doubleValue();
-					}
-					Arrays.sort(values);
-					double expected;
-					if (values.length % 2 == 0) {
-						expected = (values[values.length / 2] + values[values.length / 2 + 1]) / 2;
-					} else {
-						expected = values[values.length / 2];
-					}
-
-					if (isInteger) {
-						expected = (int) expected;
-					}
-					assertEquals(expected, found, 1e-4);
-=======
-
 				for (int b = firstBand; b <= lastBand; b++) {
 					values[b - firstBand] = testImages[b].get(j, i).doubleValue();
 				}
@@ -339,7 +321,6 @@
 					expected = (int) expected;
 				}
 				assertEquals(expected, found, 1e-4);
->>>>>>> c3f159a5
 			}
 		}
 	}
