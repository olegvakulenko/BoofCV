/*
 * Copyright (c) 2011-2018, Peter Abeles. All Rights Reserved.
 *
 * This file is part of BoofCV (http://boofcv.org).
 *
 * Licensed under the Apache License, Version 2.0 (the "License");
 * you may not use this file except in compliance with the License.
 * You may obtain a copy of the License at
 *
 *   http://www.apache.org/licenses/LICENSE-2.0
 *
 * Unless required by applicable law or agreed to in writing, software
 * distributed under the License is distributed on an "AS IS" BASIS,
 * WITHOUT WARRANTIES OR CONDITIONS OF ANY KIND, either express or implied.
 * See the License for the specific language governing permissions and
 * limitations under the License.
 */

package boofcv.examples.stereo;

import boofcv.abst.feature.associate.AssociateDescription;
import boofcv.abst.feature.associate.ScoreAssociation;
import boofcv.abst.feature.detdesc.DetectDescribePoint;
import boofcv.abst.feature.detect.interest.ConfigFastHessian;
import boofcv.abst.feature.disparity.StereoDisparity;
import boofcv.abst.geo.Estimate1ofTrifocalTensor;
import boofcv.abst.geo.RefineThreeViewProjective;
import boofcv.abst.geo.TriangulateNViewsMetric;
import boofcv.abst.geo.bundle.BundleAdjustment;
import boofcv.abst.geo.bundle.PruneStructureFromSceneMetric;
import boofcv.abst.geo.bundle.SceneObservations;
import boofcv.abst.geo.bundle.SceneStructureMetric;
import boofcv.alg.descriptor.UtilFeature;
import boofcv.alg.distort.radtan.RemoveRadialPtoN_F64;
import boofcv.alg.feature.associate.AssociateThreeByPairs;
import boofcv.alg.filter.derivative.LaplacianEdge;
import boofcv.alg.geo.GeometricResult;
import boofcv.alg.geo.MultiViewOps;
import boofcv.alg.geo.bundle.cameras.BundlePinholeSimplified;
import boofcv.alg.geo.selfcalib.SelfCalibrationLinearDualQuadratic;
import boofcv.alg.geo.selfcalib.SelfCalibrationLinearDualQuadratic.Intrinsic;
import boofcv.core.image.ConvertImage;
import boofcv.factory.feature.associate.FactoryAssociation;
import boofcv.factory.feature.detdesc.FactoryDetectDescribe;
import boofcv.factory.feature.disparity.DisparityAlgorithms;
import boofcv.factory.feature.disparity.FactoryStereoDisparity;
import boofcv.factory.geo.*;
import boofcv.gui.image.ShowImages;
import boofcv.gui.image.VisualizeImageData;
import boofcv.gui.stereo.RectifiedPairPanel;
import boofcv.io.UtilIO;
import boofcv.io.image.ConvertBufferedImage;
import boofcv.io.image.UtilImageIO;
import boofcv.struct.calib.CameraPinhole;
import boofcv.struct.calib.CameraPinholeRadial;
import boofcv.struct.feature.AssociatedTripleIndex;
import boofcv.struct.feature.BrightFeature;
import boofcv.struct.geo.AssociatedTriple;
import boofcv.struct.geo.TrifocalTensor;
import boofcv.struct.image.*;
import georegression.struct.point.Point2D_F64;
import georegression.struct.point.Point3D_F64;
import georegression.struct.se.Se3_F64;
import org.ddogleg.fitting.modelset.ransac.Ransac;
import org.ddogleg.optimization.lm.ConfigLevenbergMarquardt;
import org.ddogleg.struct.FastQueue;
import org.ejml.data.DMatrixRMaj;
import org.ejml.dense.row.CommonOps_DDRM;

import java.awt.image.BufferedImage;
import java.util.ArrayList;
import java.util.List;

import static boofcv.examples.stereo.ExampleStereoTwoViewsOneCamera.rectifyImages;
import static boofcv.examples.stereo.ExampleStereoTwoViewsOneCamera.showPointCloud;

/**
 * In this example three uncalibrated images are used to compute a point cloud. Extrinsic as well as all intrinsic
 * parameters (e.g. focal length and lens distortion) are found. Stereo disparity is computed between two of
 * the three views and the point cloud derived from that.
 *
 * Three images produce a more stable "practical" algorithm when dealing with uncalibrated images.
 * With just two views its impossible to remove all false matches since an image feature can lie any where
 * along an epipolar line in other other view. Even with three views, results are not always stable or 100% accurate
 * due to scene geometry and here the views were captured. In general you want a well textured scene with objects
 * up close and far away, and images taken with translational
 * motion. Pure rotation and planar scenes are impossible to estimate the structure from.
 *
 * Steps:
 * <ol>
 *     <li>Feature Detection (e.g. SURF)</li>
 *     <li>Two view association</li>
 *     <li>Find 3 View Tracks</li>
 *     <li>Fit Trifocal tensor using RANSAC</li>
 *     <li>Get and refine camera matrices</li>
 *     <li>Compute dual absolute quadratic</li>
 *     <li>Estimate intrinsic parameters from DAC</li>
 *     <li>Estimate metric scene structure</li>
 *     <li>Sparse bundle adjustment</li>
 *     <li>Tweak parameters and sparse bundle adjustment again</li>
 *     <li>Rectify two of the images</li>
 *     <li>Compute stereo disparity</li>
 *     <li>Convert into a point cloud</li>
 * </ol>
 *
 * @author Peter Abeles
 */
public class ExampleTrifocalStereo {

	public static void computeStereoCloud( GrayU8 distortedLeft, GrayU8 distortedRight ,
										   Planar<GrayU8> colorLeft, Planar<GrayU8> colorRight,
										   CameraPinholeRadial intrinsicLeft ,
										   CameraPinholeRadial intrinsicRight ,
										   Se3_F64 leftToRight ,
										   int minDisparity , int maxDisparity) {

//		drawInliers(origLeft, origRight, intrinsic, inliers);
		int width = distortedLeft.width;
		int height = distortedRight.height;

		// Rectify and remove lens distortion for stereo processing
		DMatrixRMaj rectifiedK = new DMatrixRMaj(3, 3);
		DMatrixRMaj rectifiedR = new DMatrixRMaj(3, 3);

		// rectify a colored image
		Planar<GrayU8> rectColorLeft = colorLeft.createSameShape();
		Planar<GrayU8> rectColorRight = colorLeft.createSameShape();
		rectifyImages(colorLeft, colorRight, leftToRight, intrinsicLeft,intrinsicRight,
				rectColorLeft, rectColorRight, rectifiedK,rectifiedR);

		if(rectifiedK.get(0,0) < 0)
			throw new RuntimeException("Egads");

		System.out.println("Rectified K");
		rectifiedK.print();

		System.out.println("Rectified R");
		rectifiedR.print();

		GrayU8 rectifiedLeft = distortedLeft.createSameShape();
		GrayU8 rectifiedRight = distortedRight.createSameShape();
		ConvertImage.average(rectColorLeft,rectifiedLeft);
		ConvertImage.average(rectColorRight,rectifiedRight);

		// compute disparity
		StereoDisparity<GrayS16, GrayF32> disparityAlg =
				FactoryStereoDisparity.regionSubpixelWta(DisparityAlgorithms.RECT_FIVE,
						minDisparity, maxDisparity, 6, 6, 30, 3, 0.05, GrayS16.class);

		// Apply the Laplacian across the image to add extra resistance to changes in lighting or camera gain
		GrayS16 derivLeft = new GrayS16(width,height);
		GrayS16 derivRight = new GrayS16(width,height);
		LaplacianEdge.process(rectifiedLeft, derivLeft);
		LaplacianEdge.process(rectifiedRight,derivRight);

		// process and return the results
		disparityAlg.process(derivLeft, derivRight);
		GrayF32 disparity = disparityAlg.getDisparity();

		// show results
		BufferedImage visualized = VisualizeImageData.disparity(disparity, null, minDisparity, maxDisparity, 0);

		BufferedImage outLeft = ConvertBufferedImage.convertTo(rectColorLeft, new BufferedImage(width,height, BufferedImage.TYPE_INT_RGB),true);
		BufferedImage outRight = ConvertBufferedImage.convertTo(rectColorRight, new BufferedImage(width,height, BufferedImage.TYPE_INT_RGB),true);

		ShowImages.showWindow(new RectifiedPairPanel(true, outLeft, outRight), "Rectification",true);
		ShowImages.showWindow(visualized, "Disparity",true);

		showPointCloud(disparity, outLeft, leftToRight, rectifiedK,rectifiedR, minDisparity, maxDisparity);
	}

	// Regression ideas.
	public static void main(String[] args) {
//		String name = "rock_leaves_"; // todo background resolving is sensitive
<<<<<<< HEAD
=======
		String name = "mono_wall_";
>>>>>>> b98f55a7
//		String name = "chicken";
//		String name = "books";
//		String name = "triflowers";
//		String name = "pebbles";
		String name = "minecraft_cave_";
//		String name = "minecraft_high_";
//		String name = "minecraft_distant_";
//		String name = "bobcats";
//		String name = "deer";
//		String name = "seal"; // TODO really confusing perspective
//		String name = "puddle";
//		String name = "barrel";
//		String name = "rockview"; // TODO sensitive to tuning
//		String name = "waterdrip";
//		String name = "skull";
//		String name = "library";
//		String name = "power_"; // TODO Failing. Need to change RANSAC parameters to make it work
		// TODO bad focal length
//		String name = "pumpkintop";
//		String name = "turkey";
//		String name = "bowl_";
//		String name = "eggs";
//		String name = "pelican"; // TODO really confusing perspective

		BufferedImage buff01 = UtilImageIO.loadImage(UtilIO.pathExample("triple/"+name+"01.png"));
		BufferedImage buff02 = UtilImageIO.loadImage(UtilIO.pathExample("triple/"+name+"02.png"));
		BufferedImage buff03 = UtilImageIO.loadImage(UtilIO.pathExample("triple/"+name+"03.png"));

		Planar<GrayU8> color01 = ConvertBufferedImage.convertFrom(buff01,true,ImageType.pl(3,GrayU8.class));
		Planar<GrayU8> color02 = ConvertBufferedImage.convertFrom(buff02,true,ImageType.pl(3,GrayU8.class));
		Planar<GrayU8> color03 = ConvertBufferedImage.convertFrom(buff03,true,ImageType.pl(3,GrayU8.class));

		GrayU8 image01 = ConvertImage.average(color01,null);
		GrayU8 image02 = ConvertImage.average(color02,null);
		GrayU8 image03 = ConvertImage.average(color03,null);

		// TODO don't use scale invariant and see how it goes
		DetectDescribePoint<GrayU8,BrightFeature> detDesc = FactoryDetectDescribe.surfStable(
				new ConfigFastHessian(0, 4, 1000, 1, 9, 4, 2), null,null, GrayU8.class);

		FastQueue<Point2D_F64> locations01 = new FastQueue<>(Point2D_F64.class,true);
		FastQueue<Point2D_F64> locations02 = new FastQueue<>(Point2D_F64.class,true);
		FastQueue<Point2D_F64> locations03 = new FastQueue<>(Point2D_F64.class,true);

		FastQueue<BrightFeature> features01 = UtilFeature.createQueue(detDesc,100);
		FastQueue<BrightFeature> features02 = UtilFeature.createQueue(detDesc,100);
		FastQueue<BrightFeature> features03 = UtilFeature.createQueue(detDesc,100);

		detDesc.detect(image01);

		int width = image01.width, height = image01.height;
		System.out.println("Image Shape "+width+" x "+height);
		double cx = width/2;
		double cy = height/2;
//		double scale = Math.max(cx,cy);

		// COMMENT ON center point zero
		for (int i = 0; i < detDesc.getNumberOfFeatures(); i++) {
			Point2D_F64 pixel = detDesc.getLocation(i);
//			locations01.grow().set((pixel.x-cx)/scale,(pixel.y-cy)/scale);
			locations01.grow().set(pixel.x-cx,pixel.y-cy);
			features01.grow().setTo(detDesc.getDescription(i));
		}
		detDesc.detect(image02);
		for (int i = 0; i < detDesc.getNumberOfFeatures(); i++) {
			Point2D_F64 pixel = detDesc.getLocation(i);
//			locations02.grow().set((pixel.x-cx)/scale,(pixel.y-cy)/scale);
			locations02.grow().set(pixel.x-cx,pixel.y-cy);
			features02.grow().setTo(detDesc.getDescription(i));
		}
		detDesc.detect(image03);
		for (int i = 0; i < detDesc.getNumberOfFeatures(); i++) {
			Point2D_F64 pixel = detDesc.getLocation(i);
//			locations03.grow().set((pixel.x-cx)/scale,(pixel.y-cy)/scale);
			locations03.grow().set(pixel.x-cx,pixel.y-cy);
			features03.grow().setTo(detDesc.getDescription(i));
		}

		System.out.println("features01.size = "+features01.size);
		System.out.println("features02.size = "+features02.size);
		System.out.println("features03.size = "+features03.size);

		ScoreAssociation<BrightFeature> scorer = FactoryAssociation.scoreEuclidean(BrightFeature.class,true);
		AssociateDescription<BrightFeature> associate = FactoryAssociation.greedy(scorer, 0.1, true);

		AssociateThreeByPairs<BrightFeature> associateThree = new AssociateThreeByPairs<>(associate,BrightFeature.class);

		associateThree.setFeaturesA(features01);
		associateThree.setFeaturesB(features02);
		associateThree.setFeaturesC(features03);

		associateThree.associate();

		System.out.println("Total Matched Triples = "+associateThree.getMatches().size);

		ConfigRansac configRansac = new ConfigRansac();
		configRansac.maxIterations = 500;
		configRansac.inlierThreshold = 1;

		ConfigTrifocal configTri = new ConfigTrifocal();
		ConfigTrifocalError configError = new ConfigTrifocalError();
		configError.model = ConfigTrifocalError.Model.REPROJECTION_REFINE;

		Ransac<TrifocalTensor,AssociatedTriple> ransac =
				FactoryMultiViewRobust.trifocalRansac(configTri,configError,configRansac);

		FastQueue<AssociatedTripleIndex> associatedIdx = associateThree.getMatches();
		FastQueue<AssociatedTriple> associated = new FastQueue<>(AssociatedTriple.class,true);
		for (int i = 0; i < associatedIdx.size; i++) {
			AssociatedTripleIndex p = associatedIdx.get(i);
			associated.grow().set(locations01.get(p.a),locations02.get(p.b),locations03.get(p.c));
		}
		ransac.process(associated.toList());

		List<AssociatedTriple> inliers = ransac.getMatchSet();
		TrifocalTensor model = ransac.getModelParameters();
		System.out.println("Remaining after RANSAC "+inliers.size());

		// estimate using all the inliers
		// No need to re-scale the input because the estimator automatically adjusts the input on its own
		configTri.which = EnumTrifocal.ALGEBRAIC_7;
		configTri.converge.maxIterations = 100;
		Estimate1ofTrifocalTensor trifocalEstimator = FactoryMultiView.trifocal_1(configTri);
		if( !trifocalEstimator.process(inliers,model) )
			throw new RuntimeException("Estimator failed");
		model.print();

		DMatrixRMaj P1 = CommonOps_DDRM.identity(3,4);
		DMatrixRMaj P2 = new DMatrixRMaj(3,4);
		DMatrixRMaj P3 = new DMatrixRMaj(3,4);
		MultiViewOps.extractCameraMatrices(model,P2,P3);

		// Most of the time this makes little difference, but in some edges cases this enables it to
		// converge correctly
		System.out.println("Refining projective camera matrices");
		RefineThreeViewProjective refineP23 = FactoryMultiView.threeViewRefine(null);
		if( !refineP23.process(inliers,P2,P3,P2,P3) )
			throw new RuntimeException("Can't refine P2 and P3!");

		// TODO things seem to go well until converted into P or F
		//  Notes: Trifocal transfer has a very small error, but conversion into camera matrix or fundamental seems
		//         to introduce large errors. Both P and F converge to same solutions
		//         If RANSAC is run with triangulation hardly any matches occur due to massive errors
		//  Recovering after finding P and F seems to be difficult because solutions are stuck in local minima
		//
		//  Noticed that when scaling pixels trifocal tensor produces very similar results, but P changed resulting
		//         in very different calibration homography
		SelfCalibrationLinearDualQuadratic selfcalib = new SelfCalibrationLinearDualQuadratic(1.0);
		selfcalib.addCameraMatrix(P1);
		selfcalib.addCameraMatrix(P2);
		selfcalib.addCameraMatrix(P3);

		List<CameraPinhole> listPinhole = new ArrayList<>();
		GeometricResult result = selfcalib.solve();
		if(GeometricResult.SOLVE_FAILED != result) {
			for (int i = 0; i < 3; i++) {
				Intrinsic c = selfcalib.getSolutions().get(i);
			c.fx = c.fy = 500;
				CameraPinhole p = new CameraPinhole(c.fx,c.fy,0,0,0,width,height);
				listPinhole.add(p);
			}
		} else {
			System.out.println("Self calibration failed!");
			for (int i = 0; i < 3; i++) {
				CameraPinhole p = new CameraPinhole(width/2,width/2,0,0,0,width,height);
				listPinhole.add(p);
			}

		}

		// refine doesn't do very much
//		System.out.println("Refining auto calib");
//		SelfCalibrationRefineDualQuadratic refineDual = new SelfCalibrationRefineDualQuadratic();
//		refineDual.setZeroPrinciplePoint(true);
//		refineDual.setFixedAspectRatio(true);
//		refineDual.setZeroSkew(true);
//		refineDual.addCameraMatrix(P1);
//		refineDual.addCameraMatrix(P2);
//		refineDual.addCameraMatrix(P3);
//
//		if( !refineDual.refine(listPinhole,selfcalib.getQ()) )
//			throw new RuntimeException("Refine failed!");

		for (int i = 0; i < 3; i++) {
			CameraPinhole r = listPinhole.get(i);
			System.out.println("fx="+r.fx+" fy="+r.fy+" skew="+r.skew);
		}

		System.out.println("Projective to metric");
		// convert camera matrix from projective to metric
		DMatrixRMaj H = new DMatrixRMaj(4,4);
		if( !MultiViewOps.absoluteQuadraticToH(selfcalib.getQ(),H) )
			throw new RuntimeException("Projective to metric failed");

		DMatrixRMaj K = new DMatrixRMaj(3,3);
		List<Se3_F64> worldToView = new ArrayList<>();
		for (int i = 0; i < 3; i++) {
			worldToView.add( new Se3_F64());
		}

		// ignore K since we already have that
		MultiViewOps.projectiveToMetric(P1,H,worldToView.get(0),K);
		MultiViewOps.projectiveToMetric(P2,H,worldToView.get(1),K);
		MultiViewOps.projectiveToMetric(P3,H,worldToView.get(2),K);

//		K.print();
//		// use the fact that K is already known
//		PerspectiveOps.pinholeToMatrix(listPinhole.get(0),K);
//		projectiveToMetricKnownK(K,P1,H,worldToView.get(0));
//		PerspectiveOps.pinholeToMatrix(listPinhole.get(1),K);
//		projectiveToMetricKnownK(K,P2,H,worldToView.get(1));
//		PerspectiveOps.pinholeToMatrix(listPinhole.get(2),K);
//		projectiveToMetricKnownK(K,P3,H,worldToView.get(2));

		// scale is arbitrary. Set max translation to 1
		double maxT = 0;
		for( Se3_F64 p : worldToView ) {
			maxT = Math.max(maxT,p.T.norm());
		}
		for( Se3_F64 p : worldToView ) {
			p.T.scale(1.0/maxT);
			p.print();
		}

		// Construct bundle adjustment data structure
		SceneStructureMetric structure = new SceneStructureMetric(false);
		SceneObservations observations = new SceneObservations(3);

		structure.initialize(3,3,inliers.size());
		for (int i = 0; i < listPinhole.size(); i++) {
			CameraPinhole cp = listPinhole.get(i);
			BundlePinholeSimplified bp = new BundlePinholeSimplified();

			bp.f = cp.fx;

			structure.setCamera(i,false,bp);
			structure.setView(i,i==0,worldToView.get(i));
			structure.connectViewToCamera(i,i);
		}
		for (int i = 0; i < inliers.size(); i++) {
			AssociatedTriple t = inliers.get(i);

			observations.getView(0).add(i,(float)t.p1.x,(float)t.p1.y);
			observations.getView(1).add(i,(float)t.p2.x,(float)t.p2.y);
			observations.getView(2).add(i,(float)t.p3.x,(float)t.p3.y);

			structure.connectPointToView(i,0);
			structure.connectPointToView(i,1);
			structure.connectPointToView(i,2);
		}
		// Initial estimate for point 3D locations
		triangulatePoints(structure,observations);

		ConfigLevenbergMarquardt configLM = new ConfigLevenbergMarquardt();
		configLM.dampeningInitial = 1e-3;
		configLM.hessianScaling = false;
		ConfigBundleAdjustment configSBA = new ConfigBundleAdjustment();
		configSBA.configOptimizer = configLM;

		// Create and configure the bundle adjustment solver
		BundleAdjustment<SceneStructureMetric> bundleAdjustment = FactoryMultiView.bundleAdjustmentMetric(configSBA);
		// prints out useful debugging information that lets you know how well it's converging
//		bundleAdjustment.setVerbose(System.out,0);
		// Specifies convergence criteria
		bundleAdjustment.configure(1e-6, 1e-6, 100);

		bundleAdjustment.setParameters(structure,observations);
		bundleAdjustment.optimize(structure);

		checkBehindCamera(structure, observations, bundleAdjustment);

		double bestScore = bundleAdjustment.getFitScore();
		List<Se3_F64> best = new ArrayList<>();
		for (int i = 0; i < structure.views.length; i++) {
			best.add(structure.views[i].worldToView.copy());
		}

		for (int i = 0; i < structure.cameras.length; i++) {
			BundlePinholeSimplified c = structure.cameras[i].getModel();
			c.f = listPinhole.get(i).fx;
			c.k1 = c.k2 = 0;
		}
		// flip rotation assuming that it was done wrong
		for (int i = 1; i < structure.views.length; i++) {
			CommonOps_DDRM.transpose(structure.views[i].worldToView.R);
		}
		triangulatePoints(structure,observations);

		bundleAdjustment.setParameters(structure,observations);
		bundleAdjustment.optimize(structure);

		checkBehindCamera(structure, observations, bundleAdjustment);

		// revert to old settings
		System.out.println(" ORIGINAL / NEW = " + bestScore+" / "+bundleAdjustment.getFitScore());
		if( bundleAdjustment.getFitScore() > bestScore ) {
			for (int i = 0; i < structure.cameras.length; i++) {
				BundlePinholeSimplified c = structure.cameras[i].getModel();
				c.f = listPinhole.get(i).fx;
				c.k1 = c.k2 = 0;
			}
			for (int i = 0; i < structure.views.length; i++) {
				structure.views[i].worldToView.set(best.get(i));
			}
			triangulatePoints(structure,observations);
			bundleAdjustment.setParameters(structure,observations);
			bundleAdjustment.optimize(structure);
		}

		PruneStructureFromSceneMetric pruner = new PruneStructureFromSceneMetric(structure,observations);
		pruner.pruneObservationsByErrorRank(0.7);
		pruner.pruneViews(10);
		pruner.prunePoints(1);
		bundleAdjustment.setParameters(structure,observations);
		bundleAdjustment.optimize(structure);

		System.out.println("\nCamera");
		for (int i = 0; i < structure.cameras.length; i++) {
			System.out.println(structure.cameras[i].getModel().toString());
		}
		System.out.println("\n\nworldToView");
		for (int i = 0; i < structure.views.length; i++) {
			System.out.println(structure.views[i].worldToView.toString());
		}
		System.out.println("Fit Score: "+bundleAdjustment.getFitScore());
		// TODO take initial structure estimate and reconsider all points. See if it can be improved

		System.out.println("\n\nComputing Stereo Disparity");
		BundlePinholeSimplified cp = structure.getCameras()[0].getModel();
		CameraPinholeRadial intrinsic01 = new CameraPinholeRadial();
		intrinsic01.fsetK(cp.f,cp.f,0,cx,cy,width,height);
		intrinsic01.fsetRadial(cp.k1,cp.k2);

		cp = structure.getCameras()[1].getModel();
		CameraPinholeRadial intrinsic02 = new CameraPinholeRadial();
		intrinsic02.fsetK(cp.f,cp.f,0,cx,cy,width,height);
		intrinsic02.fsetRadial(cp.k1,cp.k2);

		Se3_F64 leftToRight = structure.views[1].worldToView;

//		GrayU8 scaled01 = new GrayU8(width/2,height/2);
//		GrayU8 scaled02 = new GrayU8(width/2,height/2);
//		Planar<GrayU8> scolor01 = new Planar<>(GrayU8.class,scaled01.width,scaled01.height,3);
//		Planar<GrayU8> scolor02 = new Planar<>(GrayU8.class,scaled01.width,scaled01.height,3);
//
//		PerspectiveOps.scaleIntrinsic(intrinsic01,0.5);
//		PerspectiveOps.scaleIntrinsic(intrinsic02,0.5);
//		new FDistort(image01,scaled01).scale().apply();
//		new FDistort(image02,scaled02).scale().apply();
//		new FDistort(color01,scolor01).scale().apply();
//		new FDistort(color02,scolor02).scale().apply();
//		image01 = scaled01;image02 = scaled02;color01 = scolor01; color02 = scolor02;

		// TODO dynamic max disparity
		computeStereoCloud(image01,image02,color01,color02,intrinsic01,intrinsic02,leftToRight,0,250);
	}

	// TODO Do this correction without running bundle adjustment again
	private static Point3D_F64 checkBehindCamera(SceneStructureMetric structure, SceneObservations observations, BundleAdjustment<SceneStructureMetric> bundleAdjustment) {

		int totalBehind = 0;
		Point3D_F64 X = new Point3D_F64();
		for (int i = 0; i < structure.points.length; i++) {
			structure.points[i].get(X);
			if( X.z < 0 )
				totalBehind++;
		}
		structure.views[1].worldToView.T.print();
		if( totalBehind > structure.points.length/2 ) {
			System.out.println("Flipping because it's reversed. score = "+bundleAdjustment.getFitScore());
			for (int i = 1; i < structure.views.length; i++) {
				Se3_F64 w2v = structure.views[i].worldToView;
				w2v.set(w2v.invert(null));
			}
			triangulatePoints(structure,observations);

			bundleAdjustment.setParameters(structure,observations);
			bundleAdjustment.optimize(structure);
			System.out.println("  after = "+bundleAdjustment.getFitScore());
		} else {
			System.out.println("Points not behind camera. "+totalBehind+" / "+structure.points.length);
		}
		return X;
	}

	public static void triangulatePoints( SceneStructureMetric structure , SceneObservations observations )
	{
		TriangulateNViewsMetric triangulation = FactoryMultiView.
				triangulateNViewCalibrated(ConfigTriangulation.GEOMETRIC);

		List<RemoveRadialPtoN_F64> list_p_to_n = new ArrayList<>();
		for (int i = 0; i < structure.cameras.length; i++) {
			BundlePinholeSimplified cam = (BundlePinholeSimplified)structure.cameras[i].model;
			RemoveRadialPtoN_F64 p2n = new RemoveRadialPtoN_F64();
			p2n.setK(cam.f,cam.f,0,0,0).setDistortion(new double[]{cam.k1,cam.k2},0,0);
			list_p_to_n.add(p2n);

		}

		FastQueue<Point2D_F64> normObs = new FastQueue<>(Point2D_F64.class,true);
		normObs.resize(3);

		Point3D_F64 X = new Point3D_F64();

		List<Se3_F64> worldToViews = new ArrayList<>();
		for (int i = 0; i < structure.points.length; i++) {
			normObs.reset();
			worldToViews.clear();
			SceneStructureMetric.Point sp = structure.points[i];
			for (int j = 0; j < sp.views.size; j++) {
				int viewIdx = sp.views.get(j);
				SceneStructureMetric.View v = structure.views[viewIdx];
				worldToViews.add(v.worldToView);

				// get the observation in pixels
				Point2D_F64 n = normObs.grow();
				int pointidx = observations.views[viewIdx].point.indexOf(i);
				observations.views[viewIdx].get(pointidx,n);
				// convert to normalized image coordinates
				list_p_to_n.get(v.camera).compute(n.x,n.y,n);
			}

			triangulation.triangulate(normObs.toList(),worldToViews,X);
			sp.set(X.x,X.y,X.z);
		}
	}
}<|MERGE_RESOLUTION|>--- conflicted
+++ resolved
@@ -172,10 +172,6 @@
 	// Regression ideas.
 	public static void main(String[] args) {
 //		String name = "rock_leaves_"; // todo background resolving is sensitive
-<<<<<<< HEAD
-=======
-		String name = "mono_wall_";
->>>>>>> b98f55a7
 //		String name = "chicken";
 //		String name = "books";
 //		String name = "triflowers";
